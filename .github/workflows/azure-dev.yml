name: Deploy to Azure
on:
    workflow_dispatch:
    push:
      # Run when commits are pushed to mainline branch (main or master)
      # Set this to the mainline branch you are using
      branches:
        - main

    # GitHub Actions workflow to deploy to Azure using azd
    # To configure required secrets for connecting to Azure, simply run `azd pipeline config`
  
    # Set up permissions for deploying with secretless Azure federated credentials
    # https://learn.microsoft.com/en-us/azure/developer/github/connect-from-azure?tabs=azure-portal%2Clinux#set-up-azure-login-with-openid-connect-authentication
permissions:
    id-token: write
    contents: read

jobs:
    build:
        runs-on: ubuntu-latest
        env:
            AZURE_CLIENT_ID: ${{ vars.AZURE_CLIENT_ID }}
            AZURE_TENANT_ID: ${{ vars.AZURE_TENANT_ID }}
            AZURE_SUBSCRIPTION_ID: ${{ vars.AZURE_SUBSCRIPTION_ID }}
            AZURE_ENV_NAME: ${{ vars.AZURE_ENV_NAME }}
            AZURE_LOCATION: ${{ vars.AZURE_LOCATION }}
            AZURE_CONTAINER_REGISTRY_ENDPOINT: ${{ vars.AZURE_CONTAINER_REGISTRY_ENDPOINT }}
            AZURE_DEPLOYMENT_NAME:  ${{ vars.AZURE_DEPLOYMENT_NAME }}
            AZURE_KEY_VAULT_ENDPOINT: ${{ vars.AZURE_KEY_VAULT_ENDPOINT }}
            AZURE_KEY_VAULT_NAME: ${{ vars.AZURE_KEY_VAULT_NAME}}
            AZURE_OPENAI_ENDPOINT: ${{ vars.AZURE_OPENAI_ENDPOINT }}
            EMBEDDING_DIM: ${{ vars.EMBEDDING_DIM }}
            EMBEDDING_MODEL: ${{ vars.EMBEDDING_MODEL }}
            FILESERVER_URL_PREFIX: ${{ vars.FILESERVER_URL_PREFIX }}
            LLM_MAX_TOKENS: ${{ vars.LLM_MAX_TOKENS }}
            LLM_TEMPERATURE: ${{ vars.LLM_TEMPERATURE }}
            MODEL: ${{ vars.MODEL }}
            MODEL_PROVIDER: ${{ vars.MODEL_PROVIDER }}
            OPENAI_API_KEY: ""
            OPENAI_API_VERSION: ${{ vars.OPENAI_API_VERSION }}
            SERVICE_LLAMA_INDEX_PYTHON_IMAGE_NAME: ${{ vars.SERVICE_LLAMA_INDEX_PYTHON_IMAGE_NAME }}
            SERVICE_LLAMA_INDEX_PYTHON_RESOURCE_EXISTS: ${{ vars.SERVICE_LLAMA_INDEX_PYTHON_RESOURCE_EXISTS }}
            SYSTEM_PROMPT: ${{ vars.SYSTEM_PROMPT }}
            TOP_K: ${{ vars.TOP_K }}

        steps:
            - name: Checkout
              uses: actions/checkout@v4

            - name: Setup Node.js v20
              uses: actions/setup-node@v4
              with:
                node-version: 20
            
            - name: Install azd
              uses: Azure/setup-azd@v1.0.0

<<<<<<< HEAD
            - name: Setup Python
              uses: actions/setup-python@v5
              with:
                python-version: '3.11'

=======
>>>>>>> cb5b3237
            - name: Log in with Azure (Federated Credentials)
              if: ${{ env.AZURE_CLIENT_ID != '' }}
              run: |
                azd auth login `
<<<<<<< HEAD
                  --client-id "$Env:AZURE_CLIENT_ID" `
                  --federated-credential-provider "github" `
                  --tenant-id "$Env:AZURE_TENANT_ID"
=======
                --client-id "$Env:AZURE_CLIENT_ID" `
                --federated-credential-provider "github" `
                --tenant-id "$Env:AZURE_TENANT_ID"
>>>>>>> cb5b3237
              shell: pwsh

            - name: Log in with Azure (Client Credentials)
              if: ${{ env.AZURE_CREDENTIALS != '' }}
              run: |
                $info = $Env:AZURE_CREDENTIALS | ConvertFrom-Json -AsHashtable;
                Write-Host "::add-mask::$($info.clientSecret)"

                azd auth login `
                  --client-id "$($info.clientId)" `
                  --client-secret "$($info.clientSecret)" `
                  --tenant-id "$($info.tenantId)"
              shell: pwsh
              env:
                AZURE_CREDENTIALS: ${{ secrets.AZURE_CREDENTIALS }}

            - name: Azure login
              uses: azure/login@v2
              with:
                client-id: ${{ env.AZURE_CLIENT_ID }}
                tenant-id: ${{ env.AZURE_TENANT_ID }}
                subscription-id: ${{ env.AZURE_SUBSCRIPTION_ID }}

            - name: Set az account
              uses: azure/CLI@v2
              with:
                inlineScript: |
                  az account set --subscription ${{env.AZURE_SUBSCRIPTION_ID}}

            - name: Provision Infrastructure
              run: azd provision --no-prompt
              env:
                AZURE_ENV_NAME: ${{ vars.AZURE_ENV_NAME }}
                AZURE_LOCATION: ${{ vars.AZURE_LOCATION }}
                AZURE_SUBSCRIPTION_ID: ${{ vars.AZURE_SUBSCRIPTION_ID }}

            - name: Deploy Application
              run: azd deploy --no-prompt
              env:
                AZURE_ENV_NAME: ${{ vars.AZURE_ENV_NAME }}
                AZURE_LOCATION: ${{ vars.AZURE_LOCATION }}
                AZURE_SUBSCRIPTION_ID: ${{ vars.AZURE_SUBSCRIPTION_ID }}<|MERGE_RESOLUTION|>--- conflicted
+++ resolved
@@ -56,27 +56,18 @@
             - name: Install azd
               uses: Azure/setup-azd@v1.0.0
 
-<<<<<<< HEAD
             - name: Setup Python
               uses: actions/setup-python@v5
               with:
                 python-version: '3.11'
 
-=======
->>>>>>> cb5b3237
             - name: Log in with Azure (Federated Credentials)
               if: ${{ env.AZURE_CLIENT_ID != '' }}
               run: |
                 azd auth login `
-<<<<<<< HEAD
-                  --client-id "$Env:AZURE_CLIENT_ID" `
-                  --federated-credential-provider "github" `
-                  --tenant-id "$Env:AZURE_TENANT_ID"
-=======
                 --client-id "$Env:AZURE_CLIENT_ID" `
                 --federated-credential-provider "github" `
                 --tenant-id "$Env:AZURE_TENANT_ID"
->>>>>>> cb5b3237
               shell: pwsh
 
             - name: Log in with Azure (Client Credentials)
